--- conflicted
+++ resolved
@@ -219,11 +219,7 @@
     return frisby.post(REST_URL + '/user/login', {
       header: jsonHeader,
       body: {
-<<<<<<< HEAD
-        email: `' UNION SELECT * FROM (SELECT 15 as 'id', '' as 'username', 'acc0unt4nt@${config.get('application.domain')}' as 'email', '12345' as 'password', 'accounting' as 'role', '' as deluxeToken, '1.2.3.4' as 'lastLoginIp' , 'default.svg' as 'profileImage', '' as 'totpSecret', 1 as 'isActive', '1999-08-16 14:14:41.644 +00:00' as 'createdAt', '1999-08-16 14:33:41.930 +00:00' as 'updatedAt', null as 'deletedAt')--`,
-=======
-        email: `' UNION SELECT * FROM (SELECT 15 as 'id', '' as 'username', 'acc0unt4nt@${config.get('application.domain')}' as 'email', '12345' as 'password', 'accounting' as 'role', '1.2.3.4' as 'lastLoginIp' , '/assets/public/images/uploads/default.svg' as 'profileImage', '' as 'totpSecret', 1 as 'isActive', '1999-08-16 14:14:41.644 +00:00' as 'createdAt', '1999-08-16 14:33:41.930 +00:00' as 'updatedAt', null as 'deletedAt')--`,
->>>>>>> fb8ff704
+        email: `' UNION SELECT * FROM (SELECT 15 as 'id', '' as 'username', 'acc0unt4nt@${config.get('application.domain')}' as 'email', '12345' as 'password', 'accounting' as 'role', '' as deluxeToken, '1.2.3.4' as 'lastLoginIp' , '/assets/public/images/uploads/default.svg' as 'profileImage', '' as 'totpSecret', 1 as 'isActive', '1999-08-16 14:14:41.644 +00:00' as 'createdAt', '1999-08-16 14:33:41.930 +00:00' as 'updatedAt', null as 'deletedAt')--`,
         password: undefined
       }
     })
