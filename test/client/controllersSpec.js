--- conflicted
+++ resolved
@@ -68,10 +68,7 @@
         it('should be defined', inject(function ($controller) {
             expect(controller).toBeDefined();
             expect(scope.delete).toBeDefined();
-<<<<<<< HEAD
-=======
             expect(scope.save).toBeDefined();
->>>>>>> c825a4c0
         }));
     });
 
