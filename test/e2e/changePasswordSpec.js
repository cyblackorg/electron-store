--- conflicted
+++ resolved
@@ -37,10 +37,6 @@
       expect(browser.getCurrentUrl()).toMatch(/\/search/)
     })
 
-<<<<<<< HEAD
-    // protractor.expect.challengeSolved({challenge: 'CSRF'})
-=======
-    protractor.expect.challengeSolved({ challenge: 'CSRF' })
->>>>>>> 1d836b55
+    // protractor.expect.challengeSolved({ challenge: 'CSRF' })
   })
 })