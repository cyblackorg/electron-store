--- conflicted
+++ resolved
@@ -93,11 +93,9 @@
         submitButton.click()
       })
 
-      afterAll(() => {
-        protractor.expect.challengeSolved({ challenge: 'XXE Tier 2' })
-      })
+    afterAll(() => {
+      protractor.expect.challengeSolved({ challenge: 'XXE Tier 2' })
     })
-<<<<<<< HEAD
   })
 
   describe('challenge "arbitraryFileWrite"', () => {
@@ -108,7 +106,4 @@
     })
     protractor.expect.challengeSolved({ challenge: 'Arbitrary File Write' })
   })
-=======
-  }
->>>>>>> 1d836b55
 })