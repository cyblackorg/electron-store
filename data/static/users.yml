-
  email: admin
  password: 'admin123'
  key: admin
  role: 'admin'
  securityQuestion:
    id: 2
    answer: '@xI98PxDO+06!'
  feedback:
    comment: 'I love this shop! Best products in town! Highly recommended!'
    rating: 5
-
  email: jim
  password: 'ncc-1701'
  key: jim
  role: 'customer'
  securityQuestion:
    id: 1
    answer: 'Samuel' # https://en.wikipedia.org/wiki/James_T._Kirk
  feedback:
    comment: 'Great shop! Awesome service!'
    rating: 4
-
  email: bender
  password: 'OhG0dPlease1nsertLiquor!'
  key: bender
  role: 'customer'
  securityQuestion:
    id: 10
    answer: "Stop'n'Drop" # http://futurama.wikia.com/wiki/Suicide_booth
  feedback:
    comment: 'Nothing useful available here!'
    rating: 1
-
  email: bjoern.kimminich@googlemail.com
  username: bkimminich
  password: 'bW9jLmxpYW1lbGdvb2dAaGNpbmltbWlrLm5yZW9qYg=='
  customDomain: true
  key: bjoernGoogle
  role: 'admin'
-
  email: ciso
  password: 'mDLx?94T~1CfVfZMzw@sJ9f?s3L6lbMqE70FfI8^54jbNikY5fymx7c!YbJb'
  key: ciso
  role: 'customer'
  securityQuestion:
    id: 7
    answer: 'Brd?j8sEMziOvvBf§Be?jFZ77H?hgm'
-
  email: support
  password: 'J6aVjTgOpRs$?5l+Zkq2AYnCE@RF§P'
  key: support
  role: 'admin'
  securityQuestion:
    id: 10
    answer: 'SC OLEA SRL' # http://www.olea.com.ro/
-
  email: morty
  password: 'focusOnScienceMorty!focusOnScience'
  key: morty
  role: 'customer'
  securityQuestion:
    id: 7
    answer: '5N0wb41L' # http://rickandmorty.wikia.com/wiki/Snuffles
-
  email: mc.safesearch
  password: 'Mr. N00dles'
  key: rapper
  role: 'customer'
  securityQuestion:
    id: 8
    answer: 'I even shared my pizza bagels with you!'
-
  email: J12934
  password: '0Y8rMnww$*9VFYE§59-!Fg1L6t&6lB'
  key: jannik
  role: 'admin'
  securityQuestion:
    id: 1
    answer: 'azjTLprq2im6p86RbFrA41L'
-
  email: wurstbrot
  username: wurstbrot
  password: 'EinBelegtesBrotMitSchinkenSCHINKEN!'
  totpSecret: IFTXE3SPOEYVURT2MRYGI52TKJ4HC3KH
  key: timo
  role: 'admin'
  securityQuestion:
    id: 1
    answer: 'NZMJLjEinU7TFElDIYW8'
-
  email: amy
  password: 'K1f.....................'
  key: amy
  role: 'customer'
  securityQuestion:
    id: 8
    answer: 'Dr. Dr. Dr. Dr. Zoidberg'
-
  email: bjoern
  password: 'monkey summer birthday are all bad passwords but work just fine in a long passphrase'
  key: bjoern
<<<<<<< HEAD
  role: 'admin'
=======
  isAdmin: true
  profileImage: '12.jpg'
>>>>>>> 38e5d61f
  securityQuestion:
    id: 9
    answer: 'West-2082' # http://www.alte-postleitzahlen.de/uetersen
-
  email: bjoern@owasp.org
  password: 'kitten lesser pooch karate buffoon indoors'
  customDomain: true
  key: bjoernOwasp
  role: 'admin'
  profileImage: '13.jpg'
  securityQuestion:
    id: 7
    answer: 'Zaya' # https://www.youtube.com/watch?v=Lu0-kDdtVf4
-
  email: chris.pike
  password: 'uss enterprise'
  key: chris
  isAdmin: false
  deletedFlag: true
  securityQuestion:
    id: 1
    answer: 'greenwood'<|MERGE_RESOLUTION|>--- conflicted
+++ resolved
@@ -100,12 +100,9 @@
   email: bjoern
   password: 'monkey summer birthday are all bad passwords but work just fine in a long passphrase'
   key: bjoern
-<<<<<<< HEAD
   role: 'admin'
-=======
   isAdmin: true
   profileImage: '12.jpg'
->>>>>>> 38e5d61f
   securityQuestion:
     id: 9
     answer: 'West-2082' # http://www.alte-postleitzahlen.de/uetersen
