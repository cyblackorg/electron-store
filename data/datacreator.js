/* jslint node: true */
const models = require('../models/index')
const datacache = require('./datacache')
const config = require('config')
const utils = require('../lib/utils')
const mongodb = require('./mongodb')
const insecurity = require('../lib/insecurity')
const logger = require('../lib/logger')

const fs = require('fs')
const path = require('path')
const util = require('util')
const { safeLoad } = require('js-yaml')

const readFile = util.promisify(fs.readFile)

function loadStaticData (file) {
  const filePath = path.resolve('./data/static/' + file + '.yml')
  return readFile(filePath, 'utf8')
    .then(safeLoad)
    .catch(() => logger.error('Could not open file: "' + filePath + '"'))
}

module.exports = async () => {
  const creators = [
    createSecurityQuestions,
    createUsers,
    createChallenges,
    createRandomFakeUsers,
    createProducts,
    createBaskets,
    createBasketItems,
    createAnonymousFeedback,
    createComplaints,
    createRecycleItems,
    createOrders,
    createQuantity,
    createPurchaseQuantity,
    createDeliveryMethods
  ]

  for (const creator of creators) {
    await creator()
  }
}

async function createChallenges () {
  const showHints = config.get('application.showChallengeHints')

  const challenges = await loadStaticData('challenges')

  await Promise.all(
    challenges.map(async ({ name, category, description, difficulty, hint, hintUrl, key, disabledEnv }) => {
      const effectiveDisabledEnv = utils.determineDisabledContainerEnv(disabledEnv)
      try {
        const challenge = await models.Challenge.create({
          key,
          name,
          category,
          description: effectiveDisabledEnv ? (description + ' <em>(This challenge is <strong>' + (config.get('challenges.safetyOverride') ? 'potentially harmful' : 'not available') + '</strong> on ' + effectiveDisabledEnv + '!)</em>') : description,
          difficulty,
          solved: false,
          hint: showHints ? hint : null,
          hintUrl: showHints ? hintUrl : null,
          disabledEnv: config.get('challenges.safetyOverride') ? null : effectiveDisabledEnv
        })
        datacache.challenges[key] = challenge
      } catch (err) {
        logger.error(`Could not insert Challenge ${name}: ${err.message}`)
      }
    })
  )
}

async function createUsers () {
  const users = await loadStaticData('users')

  await Promise.all(
    users.map(async ({ username, email, password, customDomain, key, role, deletedFlag, profileImage, securityQuestion, feedback, address, card, totpSecret: totpSecret = '' }) => {
      try {
        const completeEmail = customDomain ? email : `${email}@${config.get('application.domain')}`
        const user = await models.User.create({
          username,
          email: completeEmail,
          password,
          role,
          profileImage: profileImage || 'default.svg',
          totpSecret
        })
        datacache.users[key] = user
        if (securityQuestion) await createSecurityAnswer(user.id, securityQuestion.id, securityQuestion.answer)
        if (feedback) await createFeedback(user.id, feedback.comment, feedback.rating)
        if (deletedFlag) await deleteUser(user.id)
        if (address) await createAddresses(user.id, address)
        if (card) await createCards(user.id, card)
      } catch (err) {
        logger.error(`Could not insert User ${key}: ${err.message}`)
      }
    })
  )
}

<<<<<<< HEAD
async function createDeliveryMethods () {
  const delivery = await loadStaticData('delivery')

  await Promise.all(
    delivery.map(async ({ name, price, primePrice, eta }) => {
      try {
        await models.Delivery.create({
          name,
          price,
          primePrice,
          eta
        })
      } catch (err) {
        logger.error(`Could not insert Delivery Method: ${err.message}`)
      }
    })
  )
=======
function createAddresses (UserId, addresses) {
  addresses.map((address) => {
    return models.Address.create({
      UserId: UserId,
      country: address.country,
      fullName: address.fullName,
      mobileNum: address.mobileNum,
      pinCode: address.pinCode,
      streetAddress: address.streetAddress,
      city: address.city,
      state: address.state ? address.state : null
    }).catch((err) => {
      logger.error(`Could not create address: ${err.message}`)
    })
  })
}

function createCards (UserId, cards) {
  cards.map((card) => {
    return models.Card.create({
      UserId: UserId,
      fullName: card.fullName,
      cardNum: card.cardNum,
      expMonth: card.expMonth,
      expYear: card.expYear
    }).catch((err) => {
      logger.error(`Could not create card: ${err.message}`)
    })
  })
>>>>>>> 1d63562f
}

function deleteUser (userId) {
  return models.User.destroy({ where: { id: userId } }).catch((err) => {
    logger.error(`Could not perform soft delete for the user ${userId}: ${err.message}`)
  })
}

function createRandomFakeUsers () {
  function getGeneratedRandomFakeUserEmail () {
    const randomDomain = makeRandomString(4).toLowerCase() + '.' + makeRandomString(2).toLowerCase()
    return makeRandomString(5).toLowerCase() + '@' + randomDomain
  }

  function makeRandomString (length) {
    let text = ''
    const possible = 'ABCDEFGHIJKLMNOPQRSTUVWXYZabcdefghijklmnopqrstuvwxyz0123456789'

    for (let i = 0; i < length; i++) { text += possible.charAt(Math.floor(Math.random() * possible.length)) }

    return text
  }

  return Promise.all(new Array(config.get('application.numberOfRandomFakeUsers')).fill(0).map(
    () => models.User.create({
      email: getGeneratedRandomFakeUserEmail(),
      password: makeRandomString(5)
    })
  ))
}

function createQuantity () {
  const limitPerUserProuductIds = [1, 5, 7, 20, 24]
  return Promise.all(
    config.get('products').map((product, index) => {
      return models.Quantity.create({
        ProductId: index + 1,
        quantity: product.quantity !== undefined ? product.quantity : Math.floor(Math.random() * 70 + 30),
        limitPerUser: limitPerUserProuductIds.includes(index + 1) ? 5 : null
      }).catch((err) => {
        logger.error(`Could not create quantity: ${err.message}`)
      })
    })
  )
}

function createProducts () {
  const products = config.get('products').map((product) => {
    // set default price values
    product.price = product.price || Math.floor(Math.random())
    product.description = product.description || 'Lorem ipsum dolor sit amet, consectetuer adipiscing elit.'

    // set default image values
    product.image = product.image || 'undefined.png'
    if (utils.startsWith(product.image, 'http')) {
      const imageUrl = product.image
      product.image = decodeURIComponent(product.image.substring(product.image.lastIndexOf('/') + 1))
      utils.downloadToFile(imageUrl, 'frontend/dist/frontend/assets/public/images/products/' + product.image)
    }

    // set deleted at values if configured
    if (product.deletedDate) {
      product.deletedAt = product.deletedDate
      delete product.deletedDate
    }

    return product
  })

  // add Challenge specific information
  const chrismasChallengeProduct = products.find(({ useForChristmasSpecialChallenge }) => useForChristmasSpecialChallenge)
  const pastebinLeakChallengeProduct = products.find(({ keywordsForPastebinDataLeakChallenge }) => keywordsForPastebinDataLeakChallenge)
  const tamperingChallengeProduct = products.find(({ urlForProductTamperingChallenge }) => urlForProductTamperingChallenge)
  const blueprintRetrivalChallengeProduct = products.find(({ fileForRetrieveBlueprintChallenge }) => fileForRetrieveBlueprintChallenge)

  chrismasChallengeProduct.description += ' (Seasonal special offer! Limited availability!)'
  chrismasChallengeProduct.deletedAt = '2014-12-27 00:00:00.000 +00:00'
  tamperingChallengeProduct.description += ' <a href="' + tamperingChallengeProduct.urlForProductTamperingChallenge + '" target="_blank">More...</a>'
  tamperingChallengeProduct.deletedAt = null
  pastebinLeakChallengeProduct.description += ' (This product is unsafe! We plan to remove it from the stock!)'
  pastebinLeakChallengeProduct.deletedAt = '2019-02-1 00:00:00.000 +00:00'

  let blueprint = blueprintRetrivalChallengeProduct.fileForRetrieveBlueprintChallenge
  if (utils.startsWith(blueprint, 'http')) {
    const blueprintUrl = blueprint
    blueprint = decodeURIComponent(blueprint.substring(blueprint.lastIndexOf('/') + 1))
    utils.downloadToFile(blueprintUrl, 'frontend/dist/frontend/assets/public/images/products/' + blueprint)
  }
  datacache.retrieveBlueprintChallengeFile = blueprint // TODO Do not cache separately but load from config where needed (same as keywordsForPastebinDataLeakChallenge)

  return Promise.all(
    products.map(
      ({ reviews = [], useForChristmasSpecialChallenge = false, urlForProductTamperingChallenge = false, ...product }) =>
        models.Product.create(product).catch(
          (err) => {
            logger.error(`Could not insert Product ${product.name}: ${err.message}`)
          }
        ).then((persistedProduct) => {
          if (useForChristmasSpecialChallenge) { datacache.products.christmasSpecial = persistedProduct }
          if (urlForProductTamperingChallenge) {
            datacache.products.osaft = persistedProduct
            datacache.challenges.changeProductChallenge.update({ description: customizeChangeProductChallenge(
              datacache.challenges.changeProductChallenge.description,
              config.get('challenges.overwriteUrlForProductTamperingChallenge'),
              persistedProduct)
            })
          }
          return persistedProduct
        })
          .then(({ id }) =>
            Promise.all(
              reviews.map(({ text, author }) =>
                mongodb.reviews.insert({
                  message: text,
                  author: `${author}@${config.get('application.domain')}`,
                  product: id,
                  likesCount: 0,
                  likedBy: []
                }).catch((err) => {
                  logger.error(`Could not insert Product Review ${text}: ${err.message}`)
                })
              )
            )
          )
    )
  )

  function customizeChangeProductChallenge (description, customUrl, customProduct) {
    let customDescription = description.replace(/OWASP SSL Advanced Forensic Tool \(O-Saft\)/g, customProduct.name)
    customDescription = customDescription.replace('https://owasp.slack.com', customUrl)
    return customDescription
  }
}

function createBaskets () {
  const baskets = [
    { UserId: 1 },
    { UserId: 2 },
    { UserId: 3 },
    { UserId: 11 }
  ]

  return Promise.all(
    baskets.map(basket => {
      models.Basket.create(basket).catch((err) => {
        logger.error(`Could not insert Basket for UserId ${basket.UserId}: ${err.message}`)
      })
    })
  )
}

function createBasketItems () {
  const basketItems = [
    {
      BasketId: 1,
      ProductId: 1,
      quantity: 2
    },
    {
      BasketId: 1,
      ProductId: 2,
      quantity: 3
    },
    {
      BasketId: 1,
      ProductId: 3,
      quantity: 1
    },
    {
      BasketId: 2,
      ProductId: 4,
      quantity: 2
    },
    {
      BasketId: 3,
      ProductId: 5,
      quantity: 1
    },
    {
      BasketId: 4,
      ProductId: 4,
      quantity: 2
    }
  ]

  return Promise.all(
    basketItems.map(basketItem => {
      models.BasketItem.create(basketItem).catch((err) => {
        logger.error(`Could not insert BasketItem for BasketId ${basketItem.BasketId}: ${err.message}`)
      })
    })
  )
}

function createAnonymousFeedback () {
  const feedbacks = [
    {
      comment: 'Incompetent customer support! Can\'t even upload photo of broken purchase!<br><em>Support Team: Sorry, only order confirmation PDFs can be attached to complaints!</em>',
      rating: 2
    },
    {
      comment: 'This is <b>the</b> store for awesome stuff of all kinds!',
      rating: 4
    },
    {
      comment: 'Never gonna buy anywhere else from now on! Thanks for the great service!',
      rating: 4
    },
    {
      comment: 'Keep up the good work!',
      rating: 3
    }
  ]

  return Promise.all(
    feedbacks.map((feedback) => createFeedback(null, feedback.comment, feedback.rating))
  )
}

function createFeedback (UserId, comment, rating) {
  return models.Feedback.create({ UserId, comment, rating }).catch((err) => {
    logger.error(`Could not insert Feedback ${comment} mapped to UserId ${UserId}: ${err.message}`)
  })
}

function createComplaints () {
  return models.Complaint.create({
    UserId: 3,
    message: 'I\'ll build my own eCommerce business! With Black Jack! And Hookers!'
  }).catch((err) => {
    logger.error(`Could not insert Complaint: ${err.message}`)
  })
}

function createRecycleItems () {
  const recycleItems = [
    {
      UserId: 2,
      quantity: 800,
      address: 'Starfleet HQ, 24-593 Federation Drive, San Francisco, CA',
      date: '2270-01-17',
      isPickup: true
    },
    {
      UserId: 3,
      quantity: 1320,
      address: '22/7 Winston Street, Sydney, Australia, Earth',
      date: '2006-01-14',
      isPickup: true
    },
    {
      UserId: 4,
      quantity: 120,
      address: '999 Norton Street, Norfolk, USA',
      date: '2018-04-16',
      isPickup: true
    },
    {
      UserId: 1,
      quantity: 300,
      address: '6-10 Leno Towers, Eastern Empire, CA',
      date: '2018-01-17',
      isPickup: true
    },
    {
      UserId: 6,
      quantity: 350,
      address: '88/2 Lindenburg Apartments, East Street, Oslo, Norway',
      date: '2018-03-17',
      isPickup: true
    },
    {
      UserId: 3,
      quantity: 200,
      address: '222, East Central Avenue, Adelaide, New Zealand',
      date: '2018-07-17',
      isPickup: true
    },
    {
      UserId: 4,
      quantity: 140,
      address: '100 Yellow Peak Road, West Central New York, USA',
      date: '2018-03-19',
      isPickup: true
    },
    {
      UserId: 1,
      quantity: 150,
      address: '15 Riviera Road, Western Frontier, Menlo Park CA',
      date: '2018-05-12',
      isPickup: true
    },
    {
      UserId: 8,
      quantity: 500,
      address: '712 Irwin Avenue, River Bank Colony, Easter Frontier, London, UK',
      date: '2019-02-18',
      isPickup: true
    }
  ]
  return Promise.all(
    recycleItems.map((item) => createRecycles(item))
  )
}

function createRecycles (item) {
  return models.Recycle.create(item).catch((err) => {
    logger.error(`Could not insert Recycling Model: ${err.message}`)
  })
}

function createSecurityQuestions () {
  const questions = [
    'Your eldest siblings middle name?',
    'Mother\'s maiden name?',
    'Mother\'s birth date? (MM/DD/YY)',
    'Father\'s birth date? (MM/DD/YY)',
    'Maternal grandmother\'s first name?',
    'Paternal grandmother\'s first name?',
    'Name of your favorite pet?',
    'Last name of dentist when you were a teenager? (Do not include \'Dr.\')',
    'Your ZIP/postal code when you were a teenager?',
    'Company you first work for as an adult?'
  ]

  return Promise.all(
    questions.map((question) => models.SecurityQuestion.create({ question }).catch((err) => {
      logger.error(`Could not insert SecurityQuestion ${question}: ${err.message}`)
    }))
  )
}

function createSecurityAnswer (UserId, SecurityQuestionId, answer) {
  return models.SecurityAnswer.create({ SecurityQuestionId, UserId, answer }).catch((err) => {
    logger.error(`Could not insert SecurityAnswer ${answer} mapped to UserId ${UserId}: ${err.message}`)
  })
}

function createOrders () {
  const email = 'admin@' + config.get('application.domain')
  const products = config.get('products')
  const basket1Products = [
    {
      quantity: 3,
      name: products[0].name,
      price: products[0].price,
      total: products[0].price * 3
    },
    {
      quantity: 1,
      name: products[1].name,
      price: products[1].price,
      total: products[1].price * 1
    }
  ]

  const basket2Products = [
    {
      quantity: 3,
      name: products[2].name,
      price: products[2].price,
      total: products[2].price * 3
    }
  ]

  const orders = [
    {
      orderId: insecurity.hash(email).slice(0, 4) + '-' + utils.randomHexString(16),
      email: (email ? email.replace(/[aeiou]/gi, '*') : undefined),
      totalPrice: basket1Products[0].total + basket1Products[1].total,
      products: basket1Products,
      eta: Math.floor((Math.random() * 5) + 1).toString()
    },
    {
      orderId: insecurity.hash(email).slice(0, 4) + '-' + utils.randomHexString(16),
      email: (email ? email.replace(/[aeiou]/gi, '*') : undefined),
      totalPrice: basket2Products[0].total,
      products: basket2Products,
      eta: Math.floor((Math.random() * 5) + 1).toString()
    }
  ]

  return Promise.all(
    orders.map(({ orderId, email, totalPrice, products, eta }) =>
      mongodb.orders.insert({
        orderId: orderId,
        email: email,
        totalPrice: totalPrice,
        products: products,
        eta: eta
      }).catch((err) => {
        logger.error(`Could not insert Order ${orderId}: ${err.message}`)
      })
    )
  )
}

function createPurchaseQuantity () {
  const orderedQuantitys = [
    {
      quantity: 3,
      ProductId: 1,
      UserId: 1
    },
    {
      quantity: 1,
      ProductId: 2,
      UserId: 1
    },
    {
      quantity: 3,
      ProductId: 3,
      UserId: 1
    }
  ]

  return Promise.all(
    orderedQuantitys.map(orderedQuantity => {
      models.PurchaseQuantity.create(orderedQuantity).catch((err) => {
        logger.error(`Could not insert ordered quantity: ${err.message}`)
      })
    })
  )
}<|MERGE_RESOLUTION|>--- conflicted
+++ resolved
@@ -100,7 +100,6 @@
   )
 }
 
-<<<<<<< HEAD
 async function createDeliveryMethods () {
   const delivery = await loadStaticData('delivery')
 
@@ -118,7 +117,8 @@
       }
     })
   )
-=======
+}
+
 function createAddresses (UserId, addresses) {
   addresses.map((address) => {
     return models.Address.create({
@@ -148,7 +148,6 @@
       logger.error(`Could not create card: ${err.message}`)
     })
   })
->>>>>>> 1d63562f
 }
 
 function deleteUser (userId) {
