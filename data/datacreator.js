/* jslint node: true */
const models = require('../models/index')
const datacache = require('./datacache')
const config = require('config')
const utils = require('../lib/utils')
const mongodb = require('./mongodb')
<<<<<<< HEAD
const insecurity = require('../lib/insecurity')
=======
const isDocker = require('is-docker')
>>>>>>> 1d836b55

const fs = require('fs')
const path = require('path')
const util = require('util')
const { safeLoad } = require('js-yaml')

const readFile = util.promisify(fs.readFile)

function loadStaticData (file) {
  const filePath = path.resolve('./data/static/' + file + '.yml')
  return readFile(filePath, 'utf8')
    .then(safeLoad)
    .catch(() => console.error('Could not open file: "' + filePath + '"'))
}

module.exports = async () => {
  const creators = [
    createUsers,
    createChallenges,
    createRandomFakeUsers,
    createProducts,
    createBaskets,
    createBasketItems,
    createFeedback,
    createComplaints,
    createRecycles,
    createSecurityQuestions,
    createSecurityAnswers,
    createOrders
  ]

  for (const creator of creators) {
    await creator()
  }
}

async function createChallenges () {
  const showHints = config.get('application.showChallengeHints')

  const challenges = await loadStaticData('challenges')

  await Promise.all(
    challenges.map(async ({ name, category, description, difficulty, hint, hintUrl, key, disabledEnv }) => {
      try {
        const challenge = await models.Challenge.create({
          key,
          name,
          category,
          description,
          difficulty,
          solved: false,
          hint: showHints ? hint : null,
          hintUrl: showHints ? hintUrl : null,
          disabledEnv: (isDocker() && disabledEnv === 'Docker') ? disabledEnv : null
        })
        datacache.challenges[key] = challenge
      } catch (err) {
        console.error(`Could not insert Challenge ${name}`)
        console.error(err)
      }
    })
  )
}

async function createUsers () {
  const users = await loadStaticData('users')

  await Promise.all(
    users.map(async ({ email, password, customDomain, key, isAdmin }) => {
      try {
        const completeEmail = customDomain ? email : `${email}@${config.get('application.domain')}`
        const user = await models.User.create({
          email: completeEmail,
          password,
          isAdmin
        })
        datacache.users[key] = user
      } catch (err) {
        console.error(`Could not insert User ${name}`)
        console.error(err)
      }
    })
  )
}

function createRandomFakeUsers () {
  function getGeneratedRandomFakeUserEmail () {
    const randomDomain = makeRandomString(4).toLowerCase() + '.' + makeRandomString(2).toLowerCase()
    return makeRandomString(5).toLowerCase() + '@' + randomDomain
  }

  function makeRandomString (length) {
    let text = ''
    const possible = 'ABCDEFGHIJKLMNOPQRSTUVWXYZabcdefghijklmnopqrstuvwxyz0123456789'

    for (let i = 0; i < length; i++) { text += possible.charAt(Math.floor(Math.random() * possible.length)) }

    return text
  }

  return Promise.all(new Array(config.get('application.numberOfRandomFakeUsers')).fill(0).map(
    () => models.User.create({
      email: getGeneratedRandomFakeUserEmail(),
      password: makeRandomString(5)
    })
  ))
}

function createProducts () {
  const products = config.get('products').map((product) => {
    // set default price values
    product.price = product.price || Math.floor(Math.random())
    product.description = product.description || 'Lorem ipsum dolor sit amet, consectetuer adipiscing elit.'

    // set default image values
    product.image = product.image || 'undefined.png'
    if (utils.startsWith(product.image, 'http')) {
      const imageUrl = product.image
      product.image = decodeURIComponent(product.image.substring(product.image.lastIndexOf('/') + 1))
      utils.downloadToFile(imageUrl, 'app/public/images/products/' + product.image)
    }

    // set deleted at values if configured
    if (product.deletedDate) {
      product.deletedAt = product.deletedDate
      delete product.deletedDate
    }

    return product
  })

  // add Challenge specific information
  const chrismasChallengeProduct = products.find(({ useForChristmasSpecialChallenge }) => useForChristmasSpecialChallenge)
  const tamperingChallengeProduct = products.find(({ urlForProductTamperingChallenge }) => urlForProductTamperingChallenge)
  const blueprintRetrivalChallengeProduct = products.find(({ fileForRetrieveBlueprintChallenge }) => fileForRetrieveBlueprintChallenge)

  chrismasChallengeProduct.description += ' (Seasonal special offer! Limited availability!)'
  chrismasChallengeProduct.deletedAt = '2014-12-27 00:00:00.000 +00:00'
  tamperingChallengeProduct.description += ' <a href="' + tamperingChallengeProduct.urlForProductTamperingChallenge + '" target="_blank">More...</a>'
  tamperingChallengeProduct.deletedAt = null

  let blueprint = blueprintRetrivalChallengeProduct.fileForRetrieveBlueprintChallenge
  if (utils.startsWith(blueprint, 'http')) {
    const blueprintUrl = blueprint
    blueprint = decodeURIComponent(blueprint.substring(blueprint.lastIndexOf('/') + 1))
    utils.downloadToFile(blueprintUrl, 'app/public/images/products/' + blueprint)
  }
  datacache.retrieveBlueprintChallengeFile = blueprint

  return Promise.all(
    products.map(
      ({ reviews = [], useForChristmasSpecialChallenge = false, urlForProductTamperingChallenge = false, ...product }) =>
        models.Product.create(product).catch(
          (err) => {
            console.error(`Could not insert Product ${product.name}`)
            console.error(err)
          }
        ).then((persistedProduct) => {
          if (useForChristmasSpecialChallenge) { datacache.products.christmasSpecial = persistedProduct }
          if (urlForProductTamperingChallenge) { datacache.products.osaft = persistedProduct }
          return persistedProduct
        })
          .then(({ id }) =>
            Promise.all(
              reviews.map(({ text, author }) =>
                mongodb.reviews.insert({
                  message: text,
                  author: `${author}@${config.get('application.domain')}`,
                  product: id,
                  likesCount: 0,
                  likedBy: []
                }).catch((err) => {
                  console.error(`Could not insert Product Review ${text}`)
                  console.error(err)
                })
              )
            )
          )
    )
  )
}

function createBaskets () {
  const baskets = [
    { UserId: 1 },
    { UserId: 2 },
    { UserId: 3 }
  ]

  return Promise.all(
    baskets.map(basket => {
      models.Basket.create(basket).catch((err) => {
        console.error(`Could not insert Basket for UserId ${basket.UserId}`)
        console.error(err)
      })
    })
  )
}

function createBasketItems () {
  const basketItems = [
    {
      BasketId: 1,
      ProductId: 1,
      quantity: 2
    },
    {
      BasketId: 1,
      ProductId: 2,
      quantity: 3
    },
    {
      BasketId: 1,
      ProductId: 3,
      quantity: 1
    },
    {
      BasketId: 2,
      ProductId: 4,
      quantity: 2
    },
    {
      BasketId: 3,
      ProductId: 5,
      quantity: 1
    }
  ]

  return Promise.all(
    basketItems.map(basketItem => {
      models.BasketItem.create(basketItem).catch((err) => {
        console.error(`Could not insert BasketItem for BasketId ${basketItem.BasketId}`)
        console.error(err)
      })
    })
  )
}

function createFeedback () {
  const feedbacks = [
    {
      UserId: 1,
      comment: 'I love this shop! Best products in town! Highly recommended!',
      rating: 5
    },
    {
      UserId: 2,
      comment: 'Great shop! Awesome service!',
      rating: 4
    },
    {
      comment: 'Incompetent customer support! Can\'t even upload photo of broken purchase!<br><em>Support Team: Sorry, only order confirmation PDFs can be attached to complaints!</em>',
      rating: 2
    },
    {
      comment: 'This is <b>the</b> store for awesome stuff of all kinds!',
      rating: 4
    },
    {
      comment: 'Never gonna buy anywhere else from now on! Thanks for the great service!',
      rating: 4
    },
    {
      comment: 'Keep up the good work!',
      rating: 3
    },
    {
      UserId: 3,
      comment: 'Nothing useful available here!',
      rating: 1
    }
  ]

  return Promise.all(
    feedbacks.map((feedback) => models.Feedback.create(feedback).catch((err) => {
      console.error(`Could not insert Feedback ${feedback.comment}`)
      console.error(err)
    }))
  )
}

function createComplaints () {
  return models.Complaint.create({
    UserId: 3,
    message: 'I\'ll build my own eCommerce business! With Black Jack! And Hookers!'
  }).catch((err) => {
    console.error(`Could not insert Complaint`)
    console.error(err)
  })
}

function createRecycles () {
  return models.Recycle.create({
    UserId: 2,
    quantity: 800,
    address: 'Starfleet HQ, 24-593 Federation Drive, San Francisco, CA',
    date: '2270-01-17',
    isPickup: true
  }).catch((err) => {
    console.error(`Could not insert Recycling Model`)
    console.error(err)
  })
}

function createSecurityQuestions () {
  const questions = [
    'Your eldest siblings middle name?',
    'Mother\'s maiden name?',
    'Mother\'s birth date? (MM/DD/YY)',
    'Father\'s birth date? (MM/DD/YY)',
    'Maternal grandmother\'s first name?',
    'Paternal grandmother\'s first name?',
    'Name of your favorite pet?',
    'Last name of dentist when you were a teenager? (Do not include \'Dr.\')',
    'Your ZIP/postal code when you were a teenager?',
    'Company you first work for as an adult?'
  ]

  return Promise.all(
    questions.map((question) => models.SecurityQuestion.create({ question }).catch((err) => {
      console.error(`Could not insert SecurityQuestion ${question}`)
      console.error(err)
    }))
  )
}

function createSecurityAnswers () {
  const answers = [{
    SecurityQuestionId: 2,
    UserId: 1,
    answer: '@xI98PxDO+06!'
  }, {
    SecurityQuestionId: 1,
    UserId: 2,
    answer: 'Samuel' // https://en.wikipedia.org/wiki/James_T._Kirk
  }, {
    SecurityQuestionId: 10,
    UserId: 3,
    answer: 'Stop\'n\'Drop' // http://futurama.wikia.com/wiki/Suicide_booth
  }, {
    SecurityQuestionId: 9,
    UserId: 4,
    answer: 'West-2082' // http://www.alte-postleitzahlen.de/uetersen
  }, {
    SecurityQuestionId: 7,
    UserId: 5,
    answer: 'Brd?j8sEMziOvvBf§Be?jFZ77H?hgm'
  }, {
    SecurityQuestionId: 10,
    UserId: 6,
    answer: 'SC OLEA SRL' // http://www.olea.com.ro/
  }, {
    SecurityQuestionId: 7,
    UserId: 7,
    answer: '5N0wb41L' // http://rickandmorty.wikia.com/wiki/Snuffles
  }]

  return Promise.all(
    answers.map(answer => models.SecurityAnswer.create(answer).catch(err => {
      console.error(`Could not insert SecurityAnswer for UserId ${answer.UserId}`)
      console.error(err)
    }))
  )
}

function createOrders () {
  const email = 'admin@' + config.get('application.domain')
  const products = config.get('products')
  const basket1Products = [
    {
      quantity: 3,
      name: products[0].name,
      price: products[0].price,
      total: products[0].price * 3
    },
    {
      quantity: 1,
      name: products[1].name,
      price: products[1].price,
      total: products[1].price * 1
    }
  ]

  const basket2Products = [
    {
      quantity: 3,
      name: products[2].name,
      price: products[2].price,
      total: products[2].price * 3
    }
  ]

  const orders = [
    {
      orderId: insecurity.hash(email).slice(0, 4) + '-' + utils.randomHexString(16),
      email: (email ? email.replace(/[aeiou]/gi, '*') : undefined),
      totalPrice: basket1Products[0].total + basket1Products[1].total,
      products: basket1Products,
      eta: Math.floor((Math.random() * 5) + 1).toString()
    },
    {
      orderId: insecurity.hash(email).slice(0, 4) + '-' + utils.randomHexString(16),
      email: (email ? email.replace(/[aeiou]/gi, '*') : undefined),
      totalPrice: basket2Products[0].total,
      products: basket2Products,
      eta: Math.floor((Math.random() * 5) + 1).toString()
    }
  ]

  return Promise.all(
    orders.map(({ orderId, email, totalPrice, products, eta }) =>
      mongodb.orders.insert({
        orderId: orderId,
        email: email,
        totalPrice: totalPrice,
        products: products,
        eta: eta
      }).catch((err) => {
        console.error(`Could not insert Order ${orderId}`)
        console.error(err)
      })
    )
  )
}<|MERGE_RESOLUTION|>--- conflicted
+++ resolved
@@ -4,11 +4,8 @@
 const config = require('config')
 const utils = require('../lib/utils')
 const mongodb = require('./mongodb')
-<<<<<<< HEAD
 const insecurity = require('../lib/insecurity')
-=======
 const isDocker = require('is-docker')
->>>>>>> 1d836b55
 
 const fs = require('fs')
 const path = require('path')
