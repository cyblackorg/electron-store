--- conflicted
+++ resolved
@@ -99,13 +99,8 @@
     "marsdb": "~0.6",
     "morgan": "~1.9.1",
     "multer": "~1.4.1",
-<<<<<<< HEAD
-    "node-pre-gyp": "^0.12.0",
+    "node-pre-gyp": "^0.13.0",
     "notevil": "~1.2.0",
-=======
-    "node-pre-gyp": "^0.13.0",
-    "notevil": "~1.1",
->>>>>>> cf16701c
     "otplib": "^11.0.0",
     "pdfkit": "~0.9.1",
     "portscanner": "^2.2.0",
