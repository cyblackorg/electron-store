--- conflicted
+++ resolved
@@ -32,18 +32,6 @@
       parser: '@typescript-eslint/parser',
       rules: {
         'no-void': 'off', // conflicting with recommendation from @typescript-eslint/no-floating-promises
-<<<<<<< HEAD
-        // FIXME warnings below this line need to be checked and fixed
-        '@typescript-eslint/explicit-function-return-type': 'off',
-        '@typescript-eslint/no-misused-promises': 'off',
-        '@typescript-eslint/no-this-alias': 'off',
-        '@typescript-eslint/no-var-requires': 'off',
-        '@typescript-eslint/prefer-nullish-coalescing': 'off',
-        '@typescript-eslint/prefer-optional-chain': 'off',
-        '@typescript-eslint/restrict-template-expressions': 'off',
-        '@typescript-eslint/restrict-plus-operands': 'off',
-        '@typescript-eslint/strict-boolean-expressions': 'off'
-=======
         '@typescript-eslint/no-floating-promises': 'warn',
         // FIXME warnings below this line need to be checked and fixed. Line end comments below are number of findings per rule on 24.03.2021
         '@typescript-eslint/no-misused-promises': 'off', // 97
@@ -52,7 +40,6 @@
         '@typescript-eslint/strict-boolean-expressions': 'off', // 388
         '@typescript-eslint/restrict-template-expressions': 'off', // 466
         '@typescript-eslint/no-var-requires': 'off' // 502
->>>>>>> 7dc2fc85
       }
     }
   ]
