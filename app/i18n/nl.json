{
  "LANGUAGE":"Nederlands",
  "NAV_SEARCH":"Zoeken",
  "SEARCH_PLACEHOLDER":"Zoeken...",
  "NAV_COMPLAIN":"Klagen?",
  "RIBBON_GITHUB_FORK":"{{fork}} me op {{github}}",
  "TITLE_LOGIN":"Aanmelding",
  "MANDATORY_EMAIL":"Vul een e-mailadres in.",
  "MANDATORY_PASSWORD":"Kies een wachtwoord.",
  "LABEL_EMAIL":"E-mailadres",
  "LABEL_PASSWORD":"Wachtwoord",
  "BTN_LOGIN":"Aanmelden",
  "BTN_GOOGLE_LOGIN":"Aanmelden met Google",
  "REMEMBER_ME":"Mij onthouden",
  "NO_CUSTOMER":"Nog geen klant?",
  "TITLE_REGISTRATION":"Gebruikersregistratie",
  "INVALID_EMAIL":"E-mailadres is ongeldig.",
  "MANDATORY_PASSWORD_REPEAT":"Herhaal uw wachtwoord alstublieft.",
  "INVALID_PASSWORD_LENGTH":"Het wachtwoord moet ten minste {{length}} tekens lang zijn.",
  "LABEL_PASSWORD_REPEAT":"Wachtwoord herhalen",
  "BTN_REGISTER":"Registreren",
  "TITLE_LOGOUT":"Afmelden",
  "CONFIRM_LOGGED_OUT":"U bent afgemeld.",
  "TITLE_CONTACT":"Contacteer ons",
  "MANDATORY_COMMENT":"Geef alstublieft een reactie.",
  "INVALID_COMMENT_LENGTH":"Een reactie moet {{length}} tekens lang zijn.",
  "MANDATORY_RATING":"Voeg alstublieft een beoordeling toe.",
  "LABEL_AUTHOR":"Auteur",
  "LABEL_COMMENT":"Commentaar",
  "LABEL_RATING":"Beoordeling",
  "BTN_SUBMIT":"Verzend",
  "TITLE_ABOUT":"Over Ons",
  "SECTION_CORPORATE_HISTORY":"Ondernemingsgeschiedenis & Beleid",
  "SECTION_CUSTOMER_FEEDBACK":"Klantenfeedback",
  "LINK_TERMS_OF_USE":"Lees onze saaie gebruikersvoorwaarden, als je geïnteresseerd bent in dit soort ellendige troep.",
  "TITLE_ADMINISTRATION":"Beheer",
  "SECTION_USER":"Geregistreerde Gebruikers",
  "LABEL_USER":"Gebruiker",
  "LABEL_CREATED_AT":"Gemaakt op",
  "LABEL_UPDATED_AT":"Gewijzigd op",
  "BTN_CLOSE":"Sluiten",
  "TITLE_SEARCH_RESULTS":"Zoek Resultaten",
  "TITLE_ALL_PRODUCTS":"Alle Producten",
  "BASKET_ADD_SAME_PRODUCT":"Een andere {{product}} toegevoegd aan uw kar.",
  "BASKET_ADD_PRODUCT":"{{product}} toegevoegd aan winkelwagen.",
  "LABEL_PRODUCT":"Artikel",
  "LABEL_NAME":"Naam",
  "LABEL_DESCRIPTION":"Beschrijving",
  "LABEL_PRICE":"Prijs",
  "LABEL_IMAGE":"Beeld",
  "TITLE_BASKET":"Winkelwagen",
  "LABEL_QUANTITY":"Aantal",
  "LABEL_TOTAL_PRICE":"Totaalprijs",
  "BTN_CHECKOUT":"Afrekenen",
  "INVALID_COUPON_LENGTH":"Een waardebon moet {{length}} tekens lang zijn.",
  "LABEL_COUPON":"Waardebon",
  "FOLLOW_FOR_MONTHLY_COUPONS":"Waardebon nodig? Volg ons op {{twitter}} of {{facebook}} voor maandelijkse waardebonnen en andere spam!",
  "BTN_REDEEM":"Inwisselen",
  "THANKS_FOR_SUPPORT":"Bedankt voor het ondersteunen van {{juiceshop}}!",
  "THANKS_FOR_SUPPORT_CUSTOMIZED":"Thank you for supporting the open source project behind {{appname}}!",
  "LABEL_PAYMENT":"Betaling",
  "LABEL_MERCHANDISE":"Merchandise",
  "OFFICIAL_MERCHANDISE_STORES":"De officiële winkels for {{juiceshop}} kleding, mokken en stickers!",
  "OFFICIAL_MERCHANDISE_STORES_CUSTOMIZED":"Official stores for apparel, mugs and stickers of the open source project behind {{appname}}!",
  "DISCOUNT_APPLIED":"Uw korting van {{discount}}% wordt tijdens het afrekenen toegepast.",
  "TITLE_CHANGE_PASSWORD":"Wijzig Wachtwoord",
  "MANDATORY_CURRENT_PASSWORD":"Vul je huidige wachtwoord in.",
  "MANDATORY_NEW_PASSWORD":"Kies een nieuw wachtwoord.",
  "LABEL_CURRENT_PASSWORD":"Huidige Wachtwoord",
  "LABEL_NEW_PASSWORD":"Nieuw Wachtwoord",
  "LABEL_REPEAT_NEW_PASSWORD":"Herhaal Nieuw Wachtwoord",
  "BTN_CHANGE":"Wijziging",
  "TITLE_COMPLAIN":"Klacht melden",
  "MANDATORY_MESSAGE":"Vul hier uw tekst in.",
  "INVALID_MESSAGE_LENGTH":"Uw bericht moet {{length}} tekens lang zijn.",
  "INVALID_FILE_SIZE":"Bestand is te groot. Maximal {{size}} toegestaan.",
  "INVALID_FILE_TYPE":"Verboden bestandstype. Alleen {{type}} toegestaan.",
  "LABEL_CUSTOMER":"Klant",
  "LABEL_MESSAGE":"Bericht",
  "LABEL_INVOICE":"Rekening",
  "TITLE_SCORE_BOARD":"Scorebord",
  "LABEL_DIFFICULTY":"Moeilijkheid",
  "LABEL_STATUS":"Status",
  "STATUS_UNSOLVED":"onopgelost",
  "STATUS_SOLVED":"opgelost",
  "CALL_FOR_CONTRIBUTIONS":"Heb jij een idee voor een nieuwe uitdaging? Misschien heb je een kwetsbaarheid ontdekt die wij nog niet meetellen hier? Laat het ons weten via {{gitter}} de community chat of door op {{github}} een issue aan te maken!",
  "CHALLENGE_SOLVED":"Je hebt succesvol een challenge opgelost: {{challenge}}",
  "INVALID_CONTINUE_CODE":"Incorrecte vervolgcode.",
  "CONFIRM_LOGGED_IN_VIA_OAUTH2":"Je bent ingelogd via OAuth 2.0 provider.",
  "HOME_LINK_MESSAGE":"Als je niet meteen wordt doorverwezen, klik dan hier: {{home}}",
  "TITLE_BITCOIN_ADDRESS":"Bitcoin-adres",
  "TITLE_DASH_ADDRESS":"Dash-adres",
  "TITLE_ETHER_ADDRESS":"Ether Address",
  "NOTIFICATION_RESEND_INSTRUCTIONS":"Klik om de melding die de oplossing code bevat voor deze uitdaging te herhalen.",
  "COPY_TO_CLIPBOARD":"Kopieer naar klembord",
  "COPY_SUCCESS":"Gekopieerd!",
  "NAV_RECYCLE":"Recycling",
  "TITLE_RECYCLE":"Aanvraag Recycling Doos",
  "LABEL_REQUESTOR":"Aanvrager",
  "LABEL_RECYCLE_QUANTITY":"Aantal",
  "LABEL_DELIVERY_ADDRESS":"Bezorgadres",
  "LABEL_PICKUP_ADDRESS":"Ophaaladres",
  "INVALID_ADDRESS_LENGTH":"Adres lengte moet {{length}} tekens zijn.",
  "INVALID_QUANTITY":"Hoeveelheid moet {{range}} liters zijn.",
  "MANDATORY_ADDRESS":"Gelieve een adres op te geven.",
  "MANDATORY_QUANTITY":"Gelieve de hoeveelheid te vermelden.",
  "IN_LITERS_PLACEHOLDER":"...in liters",
  "REQUEST_PICKUP":"Gelieve het bovenstaande adres op te halen in plaats van te verzenden.",
  "LABEL_PICKUP_DATE":"Ophaaldatum",
  "SECTION_RECYCLING":"Recycling Aanvragen",
  "LABEL_ADDRESS":"Adres",
  "SECTION_PRESS_JUICE_RESPONSIBLY":"U bent milieu milieubewust, wij besparen!",
  "LABEL_SECURITY_QUESTION":"Beveiligingsvraag",
  "CANNOT_BE_CHANGED_LATER":"Dit kan later niet meer worden gewijzigd!",
  "MANDATORY_SECURITY_QUESTION":"Selecteer een beveiligingsvraag.",
  "MANDATORY_SECURITY_ANSWER":"Geef een antwoord op je beveiligingsvraag.",
  "FORGOT_PASSWORD":"Wachtwoord vergeten?",
  "TITLE_FORGOT_PASSWORD":"Wachtwoord vergeten",
  "NOTIFICATION_SERVER_STARTED":"De server is opnieuw gestart",
  "AUTO_RESTORED_PROGRESS":"U vorige vooruitgang is automatisch hersteld.",
  "AUTO_RESTORE_PROGRESS_FAILED":"Herstellen van uw eerdere vooruitgang is mislukt: {{error}}",
  "RESET_HACKING_PROGRESS":"Verwijder cookie om vooruitgang ongedaan te maken",
<<<<<<< HEAD
  "RESTART_REQUIRED":"U moet nu handmatig de applicatie herstarten om weer opnieuw te beginnen!"
  "LABEL_EDIT_REVIEW":"Edit Review",
  "LABEL_REVIEW":"Review",
  "LABEL_REVIEWS":"Reviews",
  "LABEL_ADD_REVIEW_FOR_PRODUCT":"Add a review for this product",
  "LABEL_NO_REVIEWS":"No Reviews"
=======
  "RESTART_REQUIRED":"U moet nu handmatig de applicatie herstarten om weer opnieuw te beginnen!",
  "LABEL_EDIT_REVIEW":"Beoordeling bewerken",
  "LABEL_REVIEW":"Beoordeling",
  "LABEL_REVIEWS":"Beoordelingen",
  "LABEL_ADD_REVIEW_FOR_PRODUCT":"Voeg een beoordeling toe aan dit product",
  "LABEL_NO_REVIEWS":"Geen beoordelingen"
>>>>>>> 4f3d3196
}<|MERGE_RESOLUTION|>--- conflicted
+++ resolved
@@ -120,19 +120,10 @@
   "AUTO_RESTORED_PROGRESS":"U vorige vooruitgang is automatisch hersteld.",
   "AUTO_RESTORE_PROGRESS_FAILED":"Herstellen van uw eerdere vooruitgang is mislukt: {{error}}",
   "RESET_HACKING_PROGRESS":"Verwijder cookie om vooruitgang ongedaan te maken",
-<<<<<<< HEAD
-  "RESTART_REQUIRED":"U moet nu handmatig de applicatie herstarten om weer opnieuw te beginnen!"
-  "LABEL_EDIT_REVIEW":"Edit Review",
-  "LABEL_REVIEW":"Review",
-  "LABEL_REVIEWS":"Reviews",
-  "LABEL_ADD_REVIEW_FOR_PRODUCT":"Add a review for this product",
-  "LABEL_NO_REVIEWS":"No Reviews"
-=======
   "RESTART_REQUIRED":"U moet nu handmatig de applicatie herstarten om weer opnieuw te beginnen!",
   "LABEL_EDIT_REVIEW":"Beoordeling bewerken",
   "LABEL_REVIEW":"Beoordeling",
   "LABEL_REVIEWS":"Beoordelingen",
   "LABEL_ADD_REVIEW_FOR_PRODUCT":"Voeg een beoordeling toe aan dit product",
   "LABEL_NO_REVIEWS":"Geen beoordelingen"
->>>>>>> 4f3d3196
 }