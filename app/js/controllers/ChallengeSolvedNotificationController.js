--- conflicted
+++ resolved
@@ -22,16 +22,11 @@
           return challengeSolved
         }, function (translationId) {
           return translationId
-<<<<<<< HEAD
-        }).catch(angular.noop)
-        .then(function (message) {
-=======
         }).then(function (message) {
           var country
           if ($scope.showCtfCountryDetailsInNotifications && $scope.showCtfCountryDetailsInNotifications !== 'none') {
             country = $scope.countryMap[challenge.key]
           }
->>>>>>> b2c75c19
           $scope.notifications.push({
             message: message,
             flag: challenge.flag,
