{
  "name": "frontend",
  "version": "9.0.0-SNAPSHOT",
  "scripts": {
    "ng": "ng",
    "start": "ng serve",
    "build": "ng build",
    "test": "ng test",
    "lint": "ng lint"
  },
  "private": true,
  "dependencies": {
    "@angular-devkit/build-angular": "^0.13.8",
    "@angular/animations": "^7.2.7",
    "@angular/cdk": "^7.3.3",
    "@angular/cli": "^7.3.9",
    "@angular/common": "^7.2.7",
    "@angular/compiler": "^7.2.7",
    "@angular/compiler-cli": "^7.2.7",
    "@angular/core": "^7.2.7",
    "@angular/flex-layout": "7.0.0-beta.23",
    "@angular/forms": "^7.2.7",
    "@angular/http": "^7.2.7",
    "@angular/material": "^7.3.3",
    "@angular/platform-browser": "^7.2.7",
    "@angular/platform-browser-dynamic": "^7.2.7",
    "@angular/router": "^7.2.7",
    "@fortawesome/fontawesome-svg-core": "^1.2.19",
    "@fortawesome/free-brands-svg-icons": "^5.9.0",
    "@fortawesome/free-regular-svg-icons": "^5.9.0",
    "@fortawesome/free-solid-svg-icons": "^5.9.0",
    "@nguniversal/express-engine": "^7.1.0",
    "@ngx-translate/core": "^11.0.1",
    "@ngx-translate/http-loader": "^4.0.0",
    "angularx-qrcode": "^1.5.3",
    "core-js": "^3.1.3",
    "flag-icon-css": "^3.3.0",
    "font-mfizz": "^2.4.1",
    "hammerjs": "^2.0.8",
<<<<<<< HEAD
    "ng-mat-search-bar": "~3.0.1",
=======
    "ng-mat-search-bar": "3.1.2",
>>>>>>> d99d6d48
    "ng-simple-slideshow": "^1.2.8",
    "ng2-bar-rating": "^1.1.50",
    "ng2-file-upload": "^1.3.0",
    "ngx-clipboard": "^12.1.2",
    "ngx-cookie": "^4.1.2",
    "ngx-spinner": "~7.0.0",
    "node-sass": "^4.12.0",
    "rxjs": "6.3.3",
    "snarkdown": "^1.2.2",
    "socket.io-client": "^2.2.0",
    "typescript": "~3.2.4",
    "zone.js": "^0.8.29"
  },
  "devDependencies": {
    "@angular/language-service": "^7.2.7",
    "@types/jasmine": "^3.3.13",
    "@types/jasminewd2": "^2.0.6",
    "@types/jwt-decode": "^2.2.1",
    "@types/node": "^12.0.5",
    "codelyzer": "^4.5.0",
    "jasmine": "~2.99",
    "jasmine-core": "~2.99",
    "jasmine-spec-reporter": "~4.2.1",
    "karma": "~1.7.1",
    "karma-chrome-launcher": "~2.2.0",
    "karma-coverage-istanbul-reporter": "~1.4.2",
    "karma-jasmine": "~1.1.2",
    "karma-jasmine-html-reporter": "^0.2.2",
    "ts-node": "~8.3.0",
    "tslint": "~5.13.0",
    "tslint-config-standard": "~8.0.1"
  }
}<|MERGE_RESOLUTION|>--- conflicted
+++ resolved
@@ -37,11 +37,7 @@
     "flag-icon-css": "^3.3.0",
     "font-mfizz": "^2.4.1",
     "hammerjs": "^2.0.8",
-<<<<<<< HEAD
-    "ng-mat-search-bar": "~3.0.1",
-=======
     "ng-mat-search-bar": "3.1.2",
->>>>>>> d99d6d48
     "ng-simple-slideshow": "^1.2.8",
     "ng2-bar-rating": "^1.1.50",
     "ng2-file-upload": "^1.3.0",
