--- conflicted
+++ resolved
@@ -52,11 +52,7 @@
   "LABEL_NAME": "Название",
   "LABEL_DESCRIPTION": "Описание",
   "LABEL_PRICE": "Цена",
-<<<<<<< HEAD
-  "LABEL_BONUS": "Bonus",
-=======
   "LABEL_BONUS": "премия",
->>>>>>> 068a2a50
   "LABEL_IMAGE": "Картинка",
   "TITLE_BASKET": "Корзина",
   "LABEL_QUANTITY": "Количество",
