/*
 * Copyright (c) 2014-2024 Bjoern Kimminich & the OWASP Juice Shop contributors.
 * SPDX-License-Identifier: MIT
 */

import snarkdown from 'snarkdown'

import { LoginAdminInstruction } from './challenges/loginAdmin'
import { DomXssInstruction } from './challenges/domXss'
import { ScoreBoardInstruction } from './challenges/scoreBoard'
import { PrivacyPolicyInstruction } from './challenges/privacyPolicy'
import { LoginJimInstruction } from './challenges/loginJim'
import { ViewBasketInstruction } from './challenges/viewBasket'
import { ForgedFeedbackInstruction } from './challenges/forgedFeedback'
import { PasswordStrengthInstruction } from './challenges/passwordStrength'
import { BonusPayloadInstruction } from './challenges/bonusPayload'
import { LoginBenderInstruction } from './challenges/loginBender'
import { TutorialUnavailableInstruction } from './tutorialUnavailable'
import { CodingChallengesInstruction } from './challenges/codingChallenges'
<<<<<<< HEAD
import { AdminSectionInstruction } from './challenges/adminSection'
=======
import { ReflectedXssInstruction } from './challenges/reflectedXss'
>>>>>>> d2efee79

const challengeInstructions: ChallengeInstruction[] = [
  ScoreBoardInstruction,
  LoginAdminInstruction,
  LoginJimInstruction,
  DomXssInstruction,
  PrivacyPolicyInstruction,
  ViewBasketInstruction,
  ForgedFeedbackInstruction,
  PasswordStrengthInstruction,
  BonusPayloadInstruction,
  LoginBenderInstruction,
  CodingChallengesInstruction,
<<<<<<< HEAD
  AdminSectionInstruction
=======
  ReflectedXssInstruction
>>>>>>> d2efee79
]

export interface ChallengeInstruction {
  name: string
  hints: ChallengeHint[]
}

export interface ChallengeHint {
  /**
   * Text in the hint box
   * Can be formatted using markdown
   */
  text: string
  /**
   * Query Selector String of the Element the hint should be displayed next to.
   */
  fixture: string
  /**
   * Set to true if the hint should be displayed after the target
   * Defaults to false (hint displayed before target)
   */
  fixtureAfter?: boolean
  /**
   * Set to true if the hint should not be able to be skipped by clicking on it.
   * Defaults to false
   */
  unskippable?: boolean
  /**
   * Function declaring the condition under which the tutorial will continue.
   */
  resolved: () => Promise<void>
}

function loadHint (hint: ChallengeHint): HTMLElement {
  const target = document.querySelector(hint.fixture)

  if (!target) {
    return null as unknown as HTMLElement
  }

  const wrapper = document.createElement('div')
  wrapper.style.position = 'absolute'

  const elem = document.createElement('div')
  elem.id = 'hacking-instructor'
  elem.style.position = 'absolute'
  elem.style.zIndex = '20000'
  elem.style.backgroundColor = 'rgba(50, 115, 220, 0.9)'
  elem.style.maxWidth = '400px'
  elem.style.minWidth = hint.text.length > 100 ? '350px' : '250px'
  elem.style.padding = '16px'
  elem.style.borderRadius = '8px'
  elem.style.whiteSpace = 'initial'
  elem.style.lineHeight = '1.3'
  elem.style.top = '24px'
  elem.style.fontFamily = 'Roboto,Helvetica Neue,sans-serif'
  if (!hint.unskippable) {
    elem.style.cursor = 'pointer'
    elem.title = 'Double-click to skip'
  }
  elem.style.fontSize = '14px'
  elem.style.display = 'flex'
  elem.style.alignItems = 'center'

  const picture = document.createElement('img')
  picture.style.minWidth = '64px'
  picture.style.minHeight = '64px'
  picture.style.width = '64px'
  picture.style.height = '64px'
  picture.style.marginRight = '8px'
  picture.src = '/assets/public/images/hackingInstructor.png'

  const textBox = document.createElement('span')
  textBox.style.flexGrow = '2'
  textBox.innerHTML = snarkdown(hint.text)

  const cancelButton = document.createElement('button')
  cancelButton.id = 'cancelButton'
  cancelButton.style.textDecoration = 'none'
  cancelButton.style.backgroundColor = 'transparent'
  cancelButton.style.border = 'none'
  cancelButton.style.color = 'white'
  cancelButton.innerHTML = '<div style;">&times;</div>'
  cancelButton.style.fontSize = 'large'
  cancelButton.title = 'Cancel the tutorial'
  cancelButton.style.position = 'relative'
  cancelButton.style.zIndex = '20001'
  cancelButton.style.bottom = '-22px'
  cancelButton.style.cursor = 'pointer'

  elem.appendChild(picture)
  elem.appendChild(textBox)

  const relAnchor = document.createElement('div')
  relAnchor.style.position = 'relative'
  relAnchor.style.display = 'inline'
  relAnchor.appendChild(elem)
  relAnchor.appendChild(cancelButton)

  wrapper.appendChild(relAnchor)

  if (hint.fixtureAfter) {
    // insertAfter does not exist so we simulate it this way
    target.parentElement.insertBefore(wrapper, target.nextSibling)
  } else {
    target.parentElement.insertBefore(wrapper, target)
  }

  return wrapper
}

async function waitForDoubleClick (element: HTMLElement) {
  return await new Promise((resolve) => {
    element.addEventListener('dblclick', resolve)
  })
}

async function waitForCancel (element: HTMLElement) {
  return await new Promise((resolve) => {
    element.addEventListener('click', () => {
      resolve('break')
    })
  })
}

export function hasInstructions (challengeName: string): boolean {
  return challengeInstructions.find(({ name }) => name === challengeName) !== undefined
}

export async function startHackingInstructorFor (challengeName: string): Promise<void> {
  const challengeInstruction = challengeInstructions.find(({ name }) => name === challengeName) ?? TutorialUnavailableInstruction

  for (const hint of challengeInstruction.hints) {
    const element = loadHint(hint)
    if (!element) {
      console.warn(`Could not find Element with fixture "${hint.fixture}"`)
      continue
    }
    element.scrollIntoView()

    // eslint-disable-next-line @typescript-eslint/no-invalid-void-type
    const continueConditions: Array<Promise<void | unknown>> = [
      hint.resolved()
    ]

    if (!hint.unskippable) {
      continueConditions.push(waitForDoubleClick(element))
    }
    continueConditions.push(waitForCancel(document.getElementById('cancelButton')))

    const command = await Promise.race(continueConditions)
    if (command === 'break') {
      element.remove()
      break
    }

    element.remove()
  }
}<|MERGE_RESOLUTION|>--- conflicted
+++ resolved
@@ -17,11 +17,8 @@
 import { LoginBenderInstruction } from './challenges/loginBender'
 import { TutorialUnavailableInstruction } from './tutorialUnavailable'
 import { CodingChallengesInstruction } from './challenges/codingChallenges'
-<<<<<<< HEAD
 import { AdminSectionInstruction } from './challenges/adminSection'
-=======
 import { ReflectedXssInstruction } from './challenges/reflectedXss'
->>>>>>> d2efee79
 
 const challengeInstructions: ChallengeInstruction[] = [
   ScoreBoardInstruction,
@@ -35,11 +32,8 @@
   BonusPayloadInstruction,
   LoginBenderInstruction,
   CodingChallengesInstruction,
-<<<<<<< HEAD
   AdminSectionInstruction
-=======
   ReflectedXssInstruction
->>>>>>> d2efee79
 ]
 
 export interface ChallengeInstruction {
