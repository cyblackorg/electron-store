import { BrowserModule } from '@angular/platform-browser'
import { NgModule } from '@angular/core'
import { HTTP_INTERCEPTORS, HttpClient, HttpClientModule } from '@angular/common/http'
import { CookieModule, CookieService } from 'ngx-cookie'
import { ReactiveFormsModule } from '@angular/forms'
import { Routing, AdminGuard, LoginGuard, AccountingGuard } from './app.routing'
import { OverlayContainer } from '@angular/cdk/overlay'
import { TranslateLoader, TranslateModule } from '@ngx-translate/core'
import { TranslateHttpLoader } from '@ngx-translate/http-loader'
import { QRCodeModule } from 'angular2-qrcode'
import { BarRatingModule } from 'ng2-bar-rating'
import { ClipboardModule } from 'ngx-clipboard'
import { FileUploadModule } from 'ng2-file-upload'
import { SlideshowModule } from 'ng-simple-slideshow'
import { NgxSpinnerModule } from 'ngx-spinner'
/* Imported Components */
import { AppComponent } from './app.component'
import { AboutComponent } from './about/about.component'
import { AdministrationComponent } from './administration/administration.component'
import { BasketComponent } from './basket/basket.component'
import { LoginComponent } from './login/login.component'
import { ScoreBoardComponent } from './score-board/score-board.component'
import { NavbarComponent } from './navbar/navbar.component'
import { WelcomeComponent } from './welcome/welcome.component'
import { WelcomeBannerComponent } from './welcome-banner/welcome-banner.component'
import { SearchResultComponent } from './search-result/search-result.component'
import { ForgotPasswordComponent } from './forgot-password/forgot-password.component'
import { RegisterComponent } from './register/register.component'
import { ContactComponent } from './contact/contact.component'
import { ErasureRequestComponent } from './erasure-request/erasure-request.component'
import { ChangePasswordComponent } from './change-password/change-password.component'
import { ProductDetailsComponent } from './product-details/product-details.component'
import { ComplaintComponent } from './complaint/complaint.component'
import { TrackOrderComponent } from './track-order/track-order.component'
import { TrackResultComponent } from './track-result/track-result.component'
import { RecycleComponent } from './recycle/recycle.component'
import { QrCodeComponent } from './qr-code/qr-code.component'
import { UserDetailsComponent } from './user-details/user-details.component'
import { ServerStartedNotificationComponent } from './server-started-notification/server-started-notification.component'
import { ChallengeSolvedNotificationComponent } from './challenge-solved-notification/challenge-solved-notification.component'
import { OAuthComponent } from './oauth/oauth.component'
import { TokenSaleComponent } from './token-sale/token-sale.component'
import { ProductReviewEditComponent } from './product-review-edit/product-review-edit.component'
import { TwoFactorAuthEnterComponent } from './two-factor-auth-enter/two-factor-auth-enter.component'
import { PrivacySecurityComponent } from './privacy-security/privacy-security.component'
import { ErrorPageComponent } from './error-page/error-page.component'
import { NgMatSearchBarModule } from 'ng-mat-search-bar'
/* Imported Services */
import { RequestInterceptor } from './Services/request.interceptor'
import { ProductService } from './Services/product.service'
import { ConfigurationService } from './Services/configuration.service'
import { AdministrationService } from './Services/administration.service'
import { SecurityQuestionService } from './Services/security-question.service'
import { UserService } from './Services/user.service'
import { SecurityAnswerService } from './Services/security-answer.service'
import { FeedbackService } from './Services/feedback.service'
import { CaptchaService } from './Services/captcha.service'
import { WindowRefService } from './Services/window-ref.service'
import { ProductReviewService } from './Services/product-review.service'
import { ComplaintService } from './Services/complaint.service'
import { TrackOrderService } from './Services/track-order.service'
import { RecycleService } from './Services/recycle.service'
import { BasketService } from './Services/basket.service'
import { ChallengeService } from './Services/challenge.service'
import { DataSubjectService } from './Services/data-subject.service'
import { ImageCaptchaService } from './Services/image-captcha.service'
import { AddressService } from './Services/address.service'
import { QuantityService } from './Services/quantity.service'
/* Modules required for Angular Material */
import { FlexLayoutModule } from '@angular/flex-layout'
import { BrowserAnimationsModule } from '@angular/platform-browser/animations'
import { MatToolbarModule } from '@angular/material/toolbar'
import { MatIconModule } from '@angular/material/icon'
import { MatFormFieldModule } from '@angular/material/form-field'
import { MatSelectModule } from '@angular/material/select'
import { MatButtonModule } from '@angular/material/button'
import { MatSidenavModule } from '@angular/material/sidenav'
import { MatTableModule } from '@angular/material/table'
import { MatPaginatorModule } from '@angular/material/paginator'
import { MatCardModule } from '@angular/material/card'
import { MatInputModule } from '@angular/material/input'
import { MatCheckboxModule } from '@angular/material/checkbox'
import { MatDialogModule } from '@angular/material/dialog'
import { MatDividerModule } from '@angular/material/divider'
import { MatDatepickerModule } from '@angular/material/datepicker'
import { MatNativeDateModule } from '@angular/material/core'
import { MatExpansionModule } from '@angular/material/expansion'
import { MatProgressBarModule } from '@angular/material/progress-bar'
import { MatTooltipModule } from '@angular/material/tooltip'
import { MatMenuModule } from '@angular/material/menu'
import { MatListModule } from '@angular/material/list'
import { SidenavComponent } from './sidenav/sidenav.component'
import { MatButtonToggleModule } from '@angular/material/button-toggle'
import { LayoutModule } from '@angular/cdk/layout'
import { MatGridListModule, MatRadioModule, MatSnackBarModule } from '@angular/material'
import { MatBadgeModule } from '@angular/material/badge'
/* Internal components */
import { TwoFactorAuthComponent } from './two-factor-auth/two-factor-auth.component'
import { DataExportComponent } from './data-export/data-export.component'
import { LastLoginIpComponent } from './last-login-ip/last-login-ip.component'
import { PrivacyPolicyComponent } from './privacy-policy/privacy-policy.component'
import { AddressCreateComponent } from './address-create/address-create.component'
import { AddressSelectComponent } from './address-select/address-select.component'
import { PaymentService } from './Services/payment.service'
import { PaymentComponent } from './payment/payment.component'
import { PaymentMethodComponent } from './payment-method/payment-method.component'
import { SavedPaymentMethodsComponent } from './saved-payment-methods/saved-payment-methods.component'
import { AccountingComponent } from './accounting/accounting.component'
import { OrderSummaryComponent } from './order-summary/order-summary.component'
import { PurchaseBasketComponent } from './purchase-basket/purchase-basket.component'
import { AddressComponent } from './address/address.component'
import { SavedAddressComponent } from './saved-address/saved-address.component'
import { ChallengeStatusBadgeComponent } from './challenge-status-badge/challenge-status-badge.component'
import { OrderCompletionComponent } from './order-completion/order-completion.component'
import { WalletComponent } from './wallet/wallet.component'
import { WalletService } from './Services/wallet.service'
import { OrderHistoryComponent } from './order-history/order-history.component'
import { OrderHistoryService } from './Services/order-history.service'
import { DeliveryMethodComponent } from './delivery-method/delivery-method.component'
import { DeliveryService } from './Services/delivery.service'
<<<<<<< HEAD
import { PhotoWallComponent } from './photo-wall/photo-wall.component'
import { PhotoWallService } from './Services/photo-wall.service'
=======
import { DeluxeUserComponent } from './deluxe-user/deluxe-user.component'
>>>>>>> cd15f4a5

export function HttpLoaderFactory (http: HttpClient) {
  return new TranslateHttpLoader(http, './../assets/i18n/', '.json')
}

@NgModule({
  declarations: [
    AppComponent,
    AboutComponent,
    AdministrationComponent,
    BasketComponent,
    LoginComponent,
    ScoreBoardComponent,
    NavbarComponent,
    WelcomeComponent,
    WelcomeBannerComponent,
    SearchResultComponent,
    ForgotPasswordComponent,
    RegisterComponent,
    ContactComponent,
    ErasureRequestComponent,
    ChangePasswordComponent,
    ProductDetailsComponent,
    ComplaintComponent,
    TrackOrderComponent,
    TrackResultComponent,
    RecycleComponent,
    QrCodeComponent,
    UserDetailsComponent,
    ServerStartedNotificationComponent,
    ChallengeSolvedNotificationComponent,
    OAuthComponent,
    TokenSaleComponent,
    ProductReviewEditComponent,
    TwoFactorAuthEnterComponent,
    SidenavComponent,
    PrivacySecurityComponent,
    ErrorPageComponent,
    TwoFactorAuthComponent,
    DataExportComponent,
    LastLoginIpComponent,
    PrivacyPolicyComponent,
    OrderCompletionComponent,
    AddressCreateComponent,
    AddressSelectComponent,
    AddressComponent,
    SavedAddressComponent,
    PaymentComponent,
    PaymentMethodComponent,
    SavedPaymentMethodsComponent,
    AccountingComponent,
    OrderSummaryComponent,
    PurchaseBasketComponent,
    PrivacyPolicyComponent,
    ChallengeStatusBadgeComponent,
    WalletComponent,
    OrderHistoryComponent,
    DeliveryMethodComponent,
<<<<<<< HEAD
    PhotoWallComponent
=======
    DeluxeUserComponent
>>>>>>> cd15f4a5
  ],
  entryComponents: [
    ProductDetailsComponent,
    QrCodeComponent,
    UserDetailsComponent,
    ProductReviewEditComponent,
    WelcomeBannerComponent
  ],
  imports: [
    BrowserModule,
    Routing,
    TranslateModule.forRoot(
      {
        loader: {
          provide: TranslateLoader,
          useFactory: HttpLoaderFactory,
          deps: [HttpClient]
        }
      }
    ),
    CookieModule.forRoot(),
    FlexLayoutModule,
    HttpClientModule,
    ReactiveFormsModule,
    BrowserAnimationsModule,
    SlideshowModule,
    QRCodeModule,
    BarRatingModule,
    FileUploadModule,
    ClipboardModule,
    NgxSpinnerModule,
    MatToolbarModule,
    MatIconModule,
    MatFormFieldModule,
    MatSelectModule,
    MatButtonModule,
    MatSidenavModule,
    MatTableModule,
    MatPaginatorModule,
    MatCardModule,
    MatInputModule,
    MatCheckboxModule,
    MatDialogModule,
    MatDividerModule,
    MatDatepickerModule,
    MatNativeDateModule,
    MatExpansionModule,
    MatProgressBarModule,
    MatTooltipModule,
    MatMenuModule,
    MatListModule,
    MatButtonToggleModule,
    LayoutModule,
    MatGridListModule,
    NgMatSearchBarModule,
    MatBadgeModule,
    MatRadioModule,
    MatSnackBarModule
  ],
  providers: [
    {
      provide: HTTP_INTERCEPTORS,
      useClass: RequestInterceptor,
      multi: true
    },
    ProductService,
    ConfigurationService,
    AdministrationService,
    SecurityQuestionService,
    DataSubjectService,
    UserService,
    SecurityAnswerService,
    CaptchaService,
    FeedbackService,
    WindowRefService,
    ProductReviewService,
    ComplaintService,
    TrackOrderService,
    RecycleService,
    BasketService,
    ChallengeService,
    CookieService,
    AdminGuard,
    LoginGuard,
    ImageCaptchaService,
    PaymentService,
    AccountingGuard,
    ImageCaptchaService,
    AddressService,
    AccountingGuard,
    QuantityService,
    WalletService,
    OrderHistoryService,
    DeliveryService,
    PhotoWallService
  ],
  bootstrap: [AppComponent]
})

export class AppModule {

  constructor (configurationService: ConfigurationService, overlayContainer: OverlayContainer) {
    configurationService.getApplicationConfiguration().subscribe((conf) => {
      overlayContainer.getContainerElement().classList.add(conf.application.theme + '-theme')
    })
  }

}<|MERGE_RESOLUTION|>--- conflicted
+++ resolved
@@ -118,12 +118,9 @@
 import { OrderHistoryService } from './Services/order-history.service'
 import { DeliveryMethodComponent } from './delivery-method/delivery-method.component'
 import { DeliveryService } from './Services/delivery.service'
-<<<<<<< HEAD
 import { PhotoWallComponent } from './photo-wall/photo-wall.component'
 import { PhotoWallService } from './Services/photo-wall.service'
-=======
 import { DeluxeUserComponent } from './deluxe-user/deluxe-user.component'
->>>>>>> cd15f4a5
 
 export function HttpLoaderFactory (http: HttpClient) {
   return new TranslateHttpLoader(http, './../assets/i18n/', '.json')
@@ -182,11 +179,8 @@
     WalletComponent,
     OrderHistoryComponent,
     DeliveryMethodComponent,
-<<<<<<< HEAD
-    PhotoWallComponent
-=======
+    PhotoWallComponent,
     DeluxeUserComponent
->>>>>>> cd15f4a5
   ],
   entryComponents: [
     ProductDetailsComponent,
