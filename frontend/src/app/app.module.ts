--- conflicted
+++ resolved
@@ -102,12 +102,9 @@
 import { AddressCreateComponent } from './address-create/address-create.component'
 import { AddressSelectComponent } from './address-select/address-select.component'
 import { AccountingComponent } from './accounting/accounting.component'
-<<<<<<< HEAD
 import { AddressComponent } from './address/address.component'
 import { SavedAddressComponent } from './saved-address/saved-address.component'
-=======
 import { ChallengeStatusBadgeComponent } from './challenge-status-badge/challenge-status-badge.component'
->>>>>>> 8c32e1b0
 
 export function HttpLoaderFactory (http: HttpClient) {
   return new TranslateHttpLoader(http, './../assets/i18n/', '.json')
@@ -151,17 +148,12 @@
     LastLoginIpComponent,
     PrivacyPolicyComponent,
     AddressCreateComponent,
-<<<<<<< HEAD
     AddressSelectComponent,
     AddressComponent,
     SavedAddressComponent,
-    AccountingComponent
-=======
-    AddressListComponent,
     AccountingComponent,
     PrivacyPolicyComponent,
     ChallengeStatusBadgeComponent
->>>>>>> 8c32e1b0
   ],
   entryComponents: [
     ProductDetailsComponent,
