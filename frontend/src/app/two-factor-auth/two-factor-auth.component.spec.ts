import { async, ComponentFixture, TestBed } from '@angular/core/testing'
import { TwoFactorAuthComponent } from './two-factor-auth.component'
import { MatCardModule } from '@angular/material/card'

import { ReactiveFormsModule } from '@angular/forms'
import { HttpClientTestingModule } from '@angular/common/http/testing'
import { BrowserAnimationsModule } from '@angular/platform-browser/animations'

import { TranslateModule } from '@ngx-translate/core'

import { MatCardModule } from '@angular/material/card'
import { MatFormFieldModule } from '@angular/material/form-field'
import { MatButtonModule } from '@angular/material/button'
import { MatInputModule } from '@angular/material/input'
import { MatCheckboxModule } from '@angular/material/checkbox'
import { MatIconModule } from '@angular/material/icon'
import { MatTableModule } from '@angular/material/table'
import { MatPaginatorModule } from '@angular/material/paginator'
import { MatDialogModule } from '@angular/material/dialog'
import { MatDividerModule } from '@angular/material/divider'

import { QRCodeModule } from 'angularx-qrcode'

describe('TwoFactorAuthComponent', () => {
  let component: TwoFactorAuthComponent
  let fixture: ComponentFixture<TwoFactorAuthComponent>

  beforeEach(async(() => {
    TestBed.configureTestingModule({
      declarations: [TwoFactorAuthComponent],
      imports: [
<<<<<<< HEAD
        MatCardModule
=======
        HttpClientTestingModule,
        ReactiveFormsModule,
        TranslateModule.forRoot(),
        BrowserAnimationsModule,
        MatCheckboxModule,
        MatFormFieldModule,
        MatCardModule,
        MatIconModule,
        MatInputModule,
        MatTableModule,
        MatPaginatorModule,
        MatDialogModule,
        MatDividerModule,
        MatButtonModule,
        QRCodeModule
>>>>>>> 9493bc68
      ]
    }).compileComponents()
  }))

  beforeEach(() => {
    fixture = TestBed.createComponent(TwoFactorAuthComponent)
    component = fixture.componentInstance
    fixture.detectChanges()
  })

  it('should compile', () => {
    expect(component).toBeTruthy()
  })
})<|MERGE_RESOLUTION|>--- conflicted
+++ resolved
@@ -1,6 +1,5 @@
 import { async, ComponentFixture, TestBed } from '@angular/core/testing'
 import { TwoFactorAuthComponent } from './two-factor-auth.component'
-import { MatCardModule } from '@angular/material/card'
 
 import { ReactiveFormsModule } from '@angular/forms'
 import { HttpClientTestingModule } from '@angular/common/http/testing'
@@ -29,9 +28,6 @@
     TestBed.configureTestingModule({
       declarations: [TwoFactorAuthComponent],
       imports: [
-<<<<<<< HEAD
-        MatCardModule
-=======
         HttpClientTestingModule,
         ReactiveFormsModule,
         TranslateModule.forRoot(),
@@ -47,7 +43,6 @@
         MatDividerModule,
         MatButtonModule,
         QRCodeModule
->>>>>>> 9493bc68
       ]
     }).compileComponents()
   }))
