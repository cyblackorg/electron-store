$bg-heading: rgba(0, 0, 0, .2);

.table-container {
  min-width: 350px;
  width: 80%;
}

.heading {
  background: $bg-heading;
  font-size: x-large;
  justify-content: center;
  padding: 12px 20px;
}

.img-thumbnail {
  width: 100%;
}


.product {
  cursor: pointer;
}

.btn-basket {
  bottom: 10%;
}

mat-card {
  height: calc(100% - 70px);
}

.item-price {
  font-size: initial;
  margin-top: 12px;
  text-align: center;
}

.item-name {
  font-size: large;
  text-align: center;
}

.emptyState {
  display: block;
  height: auto !important;
  margin-bottom: 20px;
  margin-left: auto;
  margin-right: auto;
  margin-top: 20px;
  width: 50%;
}

.noResult {
  display: block;
  margin-left: auto;
  margin-right: auto;
  width: 60%;
}

.noResultText {
  display: block;
  margin-top: 10px;
<<<<<<< HEAD
}

.ribbon-card{
  position: relative;
}

.ribbon {
  width: 150px;
  height: 150px;
  overflow: hidden;
  position: absolute;
}

.ribbon::before {
  position: absolute;
  z-index: -1;
  content: '';
  display: block;
}

.ribbon span {
  position: absolute;
  display: block;
  width: 225px;
  padding: 15px 0;
  box-shadow: 0 5px 10px rgba(0,0,0,.1);
  color: #fff;
  font: 700 18px/1 'Lato', sans-serif;
  text-shadow: 0 1px 1px rgba(0,0,0,.2);
  text-align: center;
}

.ribbon-top-left {
  top: -10px;
  left: -10px;
}

.ribbon-top-left::before {
  border-top-color: transparent;
  border-left-color: transparent;
}

.ribbon-top-left::before {
  top: 0;
  right: 0;
}

.ribbon-top-left span {
  right: -25px;
  top: 30px;
  transform: rotate(-45deg);
=======
  text-align: center;
>>>>>>> c0a34374
}<|MERGE_RESOLUTION|>--- conflicted
+++ resolved
@@ -60,7 +60,7 @@
 .noResultText {
   display: block;
   margin-top: 10px;
-<<<<<<< HEAD
+  text-align: center;
 }
 
 .ribbon-card{
@@ -112,7 +112,4 @@
   right: -25px;
   top: 30px;
   transform: rotate(-45deg);
-=======
-  text-align: center;
->>>>>>> c0a34374
 }