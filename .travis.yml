language: node_js
node_js:
  - 10
  - 8
  - 11
stages:
  - lint
  - test
  - integration
  - e2e
  - deploy
branches:
  except:
    - gh-pages
    - l10n_develop
addons:
  chrome: stable
  code_climate:
    repo_token:
      secure: NC3ew4c92DO4SAdbJvaZkaRnEZaZcAr9NcxOeraqAKHRXY3COnerWGR8+kIE9KiadcRdatmu0sSjWldDcAZfmMwOraMI9CDkqdPSjtjciCVEFdGi+OPOvMY/gOJU6XeM7lsO5MvYD7mqChl2gR6s7IO/klPahf53c97PPDo3C90=
install: if [ -z "$TRAVIS_TAG" ]; then npm install; fi
script: if [ -z "$TRAVIS_TAG" ]; then NODE_ENV=test npm test; fi
before_deploy:
  - rm -rf node_modules
  - rm -rf frontend/node_modules
  - npm install --production
  - npm run package
deploy:
  - provider: releases
    overwrite: true
    api_key:
      secure: fHybcH65ZdS5ITVKH2tIVBITVSiRQJ1AuWqLP16gyAz5pdmWbLM5gA/74zCozanRmuB+7pGFbhDNm075JWoEDVrWSFDLnNiXvfgUYa4oVEiWZlLvOfSARaU3AQPlVvFVhIbG9SA5IEwTtNFbyHjqLjGn/DSBpiIDqqxhF57vw7Q=
    file: dist/*
    skip_cleanup: true
    file_glob: true
    draft: true
    tag_name: "$TRAVIS_TAG"
    on:
      repo: bkimminich/juice-shop
      tags: true
jobs:
  include:
    - stage: lint
      if: tag IS blank
      install: npm install standard && cd frontend && npm install && cd ..
      script: npm run lint
    - stage: integration
      if: tag IS blank
      script:
        - export NODE_ENV=test
        - npm test
        - npm run frisby
      after_success:
        - "./node_modules/.bin/lcov-result-merger 'build/reports/coverage/**/lcov.info' 'build/reports/coverage/lcov_merged.info'"
        - "./node_modules/.bin/codeclimate-test-reporter < ./build/reports/coverage/lcov_merged.info"
    - stage: e2e
      if: tag IS blank
      script:
        - export NODE_ENV=test
        - npm run protractor
    - stage: deploy
<<<<<<< HEAD
      if: (branch = master OR branch = develop) AND NOT type = pull_request
      node_js: 11
=======
      if: (branch = master OR branch = develop OR branch = facelift) AND NOT type = pull_request
>>>>>>> c3625c02
      install: skip
      script: skip
      deploy:
        - provider: heroku
          api_key:
            secure: faVT3Ne/O7lVo0+pTm6RcXss0ivvSoODaxMkiVwdpk/51/EsRd4+/Gjmp3RGPmW5H5luOephsI8uFMMhgKiu5i3NV58ZSx29Z0aby+bfIhesZGZqJQvxeW8B0J8vlQFnEHP6xc6SAlXSdNjNpDeBaV7WSFSGKGp4Nh5QyO2ySLI=
          app:
            master: juice-shop
            develop: juice-shop-staging
            facelift: juice-shop-experimental
          on:
            repo: bkimminich/juice-shop
notifications:
  webhooks:
    urls:
      - secure: QZ3/2h7hThg527PX1z7kTTRGL5jEbTTHRbetYHt8Gzgdhvtruq4cjxMQZdUcmxKlncAhoB976iFl/Ja9EpExgrXnt/Tj0Aft6JDc7g8y0kuD/SiQpFT7d46R7vOTJeFHyMzfQN9M/h81DXrG+VO5OPGR/QYNa39kMzkTc86tt1E=
    on_success: always
    on_failure: always
    on_start: never
  slack:
    rooms:
      secure: jis/Fcasy+4QCqg6SZnf1XxXTNFrQENutYCN4QuMUQbfiD6QsLxTQS5o0MZ8e9EYTdptUXmjjgkaEulxO5fIUtmDcOrKcPxToDMjyCZEglfEf9CzRVRap7LnZwoCZ5yet/0E68qt4QhfTgfwYc9QIfSZo45rdyNS6BXI2vomGqE=
    on_success: change
    on_failure: change
    on_start: never
    on_pull_requests: false<|MERGE_RESOLUTION|>--- conflicted
+++ resolved
@@ -59,12 +59,8 @@
         - export NODE_ENV=test
         - npm run protractor
     - stage: deploy
-<<<<<<< HEAD
-      if: (branch = master OR branch = develop) AND NOT type = pull_request
+      if: (branch = master OR branch = develop OR branch = facelift) AND NOT type = pull_request
       node_js: 11
-=======
-      if: (branch = master OR branch = develop OR branch = facelift) AND NOT type = pull_request
->>>>>>> c3625c02
       install: skip
       script: skip
       deploy:
